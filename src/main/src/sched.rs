
use common::Queue;
use platform::{Chip, Platform, MPU, SysTick};
use process;
use process::Process;
use syscall;

<<<<<<< HEAD
pub unsafe fn do_process<P: Platform, C: Chip>(platform: &mut P, chip: &mut C, process: &mut Process,
                  appid: ::AppId) {
    chip.systick().reset();
    chip.systick().set_timer(10000);
    chip.systick().enable(true);

    loop {
        chip.service_pending_interrupts();
        if chip.systick().overflowed() || chip.systick().value() <= 500 {
=======
pub unsafe fn do_process<P: Platform, C: Chip>(platform: &mut P,
                                               chip: &mut C,
                                               process: &mut Process,
                                               appid: ::AppId) {
    let systick = chip.systick();
    systick.reset();
    systick.set_timer(10000);
    systick.enable(true);

    loop {
        if chip.has_pending_interrupts() || systick.overflowed() || systick.value() <= 500 {
>>>>>>> 15306caa
            break;
        }

        match process.state {
            process::State::Running => {
                let (data_start, data_len, text_start, text_len) = process.memory_regions();
                // Data segment read/write/execute
                chip.mpu().set_mpu(0, data_start as u32, data_len as u32, true, 0b011);
                // Text segment read/execute (no write)
<<<<<<< HEAD
                chip.mpu().set_mpu(
                    1, text_start as u32, text_len as u32, true, 0b111);

                chip.service_pending_interrupts();

                chip.systick().enable(true);
=======
                chip.mpu().set_mpu(1, text_start as u32, text_len as u32, true, 0b111);
                systick.enable(true);
>>>>>>> 15306caa
                process.switch_to();
                chip.systick().enable(false);

                chip.service_pending_interrupts();
            }
            process::State::Waiting => {
                match process.callbacks.dequeue() {
                    None => break,
                    Some(cb) => {
                        process.state = process::State::Running;
                        process.push_callback(cb);
                        continue;
                    }
                }
            }
        }

        if !process.syscall_fired() {
            break;
        }

        match process.svc_number() {
            Some(syscall::MEMOP) => {
                let brk_type = process.r0();
                let r1 = process.r1();

                let res = match brk_type {
                    0 /* BRK */ => {
                        process.brk(r1 as *const u8)
                            .map(|_| 0).unwrap_or(-1)
                    },
                    1 /* SBRK */ => {
                        process.sbrk(r1 as isize)
                            .map(|addr| addr as isize).unwrap_or(-1)
                    },
                    _ => -2
                };
                process.set_r0(res);
            }
            Some(syscall::WAIT) => {
                process.state = process::State::Waiting;
                process.pop_syscall_stack();

                // There might be already enqueued callbacks
                continue;
            }
            Some(syscall::SUBSCRIBE) => {
                let driver_num = process.r0();
                let subdriver_num = process.r1();
                let callback_ptr = process.r2() as *mut ();
                let appdata = process.r3();

                let res = platform.with_driver(driver_num, |driver| {
                    let callback = ::Callback::new(appid, appdata, callback_ptr);
                    match driver {
                        Some(d) => d.subscribe(subdriver_num, callback),
                        None => -1,
                    }
                });
                process.set_r0(res);
            }
            Some(syscall::COMMAND) => {
                let res = platform.with_driver(process.r0(), |driver| {
                    match driver {
                        Some(d) => d.command(process.r1(), process.r2(), appid),
                        None => -1,
                    }
                });
                process.set_r0(res);
            }
            Some(syscall::ALLOW) => {
                let res = platform.with_driver(process.r0(), |driver| {
                    match driver {
                        Some(d) => {
                            let start_addr = process.r2() as *mut u8;
                            let size = process.r3();
                            if process.in_exposed_bounds(start_addr, size) {
                                let slice = ::AppSlice::new(start_addr as *mut u8, size, appid);
                                d.allow(appid, process.r1(), slice)
                            } else {
                                -1
                            }
                        }
                        None => -1,
                    }
                });
                process.set_r0(res);
            }
            _ => {}
        }
    }
    chip.systick().reset();
}<|MERGE_RESOLUTION|>--- conflicted
+++ resolved
@@ -5,9 +5,10 @@
 use process::Process;
 use syscall;
 
-<<<<<<< HEAD
-pub unsafe fn do_process<P: Platform, C: Chip>(platform: &mut P, chip: &mut C, process: &mut Process,
-                  appid: ::AppId) {
+pub unsafe fn do_process<P: Platform, C: Chip>(platform: &mut P,
+                                               chip: &mut C,
+                                               process: &mut Process,
+                                               appid: ::AppId) {
     chip.systick().reset();
     chip.systick().set_timer(10000);
     chip.systick().enable(true);
@@ -15,19 +16,6 @@
     loop {
         chip.service_pending_interrupts();
         if chip.systick().overflowed() || chip.systick().value() <= 500 {
-=======
-pub unsafe fn do_process<P: Platform, C: Chip>(platform: &mut P,
-                                               chip: &mut C,
-                                               process: &mut Process,
-                                               appid: ::AppId) {
-    let systick = chip.systick();
-    systick.reset();
-    systick.set_timer(10000);
-    systick.enable(true);
-
-    loop {
-        if chip.has_pending_interrupts() || systick.overflowed() || systick.value() <= 500 {
->>>>>>> 15306caa
             break;
         }
 
@@ -37,17 +25,12 @@
                 // Data segment read/write/execute
                 chip.mpu().set_mpu(0, data_start as u32, data_len as u32, true, 0b011);
                 // Text segment read/execute (no write)
-<<<<<<< HEAD
                 chip.mpu().set_mpu(
                     1, text_start as u32, text_len as u32, true, 0b111);
 
                 chip.service_pending_interrupts();
 
                 chip.systick().enable(true);
-=======
-                chip.mpu().set_mpu(1, text_start as u32, text_len as u32, true, 0b111);
-                systick.enable(true);
->>>>>>> 15306caa
                 process.switch_to();
                 chip.systick().enable(false);
 
